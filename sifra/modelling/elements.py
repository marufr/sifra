--- conflicted
+++ resolved
@@ -1,65 +1,2 @@
-import numpy as np
-from sifra.modelling.utils import IODict
+# these are required for defining the data model
 
-# these are required for defining the data model
-from sifra.modelling.structural import (
-    Element,
-    Info,
-    Base)
-
-
-class ResponseModel(Base):
-    def __call__(self, *args, **kwargs):
-        raise NotImplementedError('__call__ is not implemented'
-                                  ' on {}'.format(self.__class__.__name__))
-
-
-class DamageState(ResponseModel):
-    damage_state = Element('str', 'Damage state name')
-    damage_state_description = Element('str', 'A description of what the damage state means')
-    mode = Element('int','The mode used to estimate the damage')
-    functionality = Element('float', 'Level of functionality for this damage level',
-                            0.0, [lambda x: float(x) >= 0.0])
-    fragility_source = Element('str', 'The source of the parameter values')
-    damage_ratio = Element('float', 'damage ratio',
-                            0.0, [lambda x: float(x) >= 0.0])
-
-
-class DamageAlgorithm(Base):
-    damage_states = Element('IODict', 'Response models for the damage states',
-        [lambda x: [isinstance(y, DamageState) for y in x.itervalues()]])
-
-    def pe_ds(self, intensity_param):
-        pe_ds = np.zeros(len(self.damage_states))
-
-        for offset, damage_state in enumerate(self.damage_states.itervalues()):
-            if damage_state.mode != 1:
-                raise RuntimeError("Mode {} not implemented".format(damage_state.mode))
-            pe_ds[offset] = damage_state(intensity_param)
-
-        return pe_ds
-
-
-class RecoveryState(Base):
-    recovery_mean = Element('float', 'Recovery mean',
-                            0.0, [lambda x: float(x) > 0.0])
-    recovery_std = Element('float', 'Recovery standard deviation',
-                            0.0, [lambda x: float(x) > 0.0])
-    recovery_95percentile = Element('float', 'Recovery 95th percentile',
-                                    0.0, [lambda x: float(x) > 0.0])
-
-
-class RecoveryAlgorithm(Base):
-    recovery_states = Element('IODict', 'Recovery models for the damage states',
-        [lambda x: [isinstance(y, RecoveryState) for y in x.itervalues()]])
-
-    def __call__(self, intensity_param, state):
-        for recovery_state in self.recovery_states:
-            recovery_state(intensity_param)
-
-<<<<<<< HEAD
-        return
-=======
-    def expose_to(self, pga):
-        return self.frag_func(pga)
->>>>>>> 0ac536c3
