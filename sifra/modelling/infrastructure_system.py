--- conflicted
+++ resolved
@@ -49,17 +49,13 @@
         :param kwargs: Objects making up the infrastructure
         """
         super(IFSystem, self).__init__(**kwargs)
-<<<<<<< HEAD
-        if self.system_class.lower() == 'substation':
-=======
         # TODO This assignment should be replaced by subclasses of IFSystem
         # instantiated directly by the model creator
         # This intitiates some instance members with the correct configuration.
         # Not sure why these aren't in the configuration file
-        if self.system_class == 'Substation':
+        if self.system_class.lower() == 'substation':
             # Initiate the substation, note: this may not have been tested in this
             # version of the code.
->>>>>>> 4be7b6db
             self.uncosted_classes = ['JUNCTION POINT',
                                      'SYSTEM INPUT', 'SYSTEM OUTPUT',
                                      'Generator', 'Bus', 'Lightning Arrester']
@@ -71,13 +67,9 @@
                 'Power Transformer': [0.05, 0.40, 0.70, 0.99, 1.00],
                 'Control Building': [0.06, 0.30, 0.75, 0.99, 1.00]
             }
-<<<<<<< HEAD
         elif self.system_class.lower() == 'powerstation':
-=======
-        elif self.system_class == 'PowerStation':
             # Initiate the power station values, which have been used in all current
             # testing
->>>>>>> 4be7b6db
             self.uncosted_classes = ['JUNCTION POINT', 'SYSTEM INPUT', 'SYSTEM OUTPUT']
             self.ds_lims_compclasses = {
                 'Boiler': [0.0, 0.05, 0.40, 0.70, 1.00],
@@ -128,16 +120,14 @@
         for output_index, (output_comp_id, output_comp) in enumerate(self.output_nodes.iteritems()):
             if_output[output_comp_id] = np.mean(if_sample_output[:, output_index])
 
-<<<<<<< HEAD
         print("> Hazard intensity: {} {} | Run time: {}".
               format(hazard_level.hazard_intensity,
                      scenario.intensity_measure_unit,
                      str(timedelta(seconds=(time.time() - code_start_time)))))
-=======
+
         # log the elapsed time for this hazard level
         elapsed = timedelta(seconds=(time.time() - code_start_time))
         logging.info("[ Hazard {} run time: {} ]\n".format(hazard_level.hazard_intensity, str(elapsed)))
->>>>>>> 4be7b6db
 
         # We combine the result data into a dictionary for ease of use
         response_dict = {hazard_level.hazard_intensity: [component_damage_state_ind,
