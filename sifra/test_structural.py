import unittest as ut

# these are required for defining the data model
from structural import (
    CouchSerialisationProvider,
    Element,
    ValidationError,
<<<<<<< HEAD
    MultipleBasesOfTypeBaseError,
    AlreadySavedException,
    jsonify,
    generate_element_base)
=======
    generate_element_base)

# the following are only required for running the tests.
from structural import (
    jsonify,
    AlreadySavedException,
    MultipleBasesOfTypeBaseError)



COUCH_URL = 'http://couch:5984'
DB_NAME = 'models'
provider = CouchSerialisationProvider(COUCH_URL, DB_NAME)
Base = generate_element_base(provider, __name__)



class Model(Base):
    components = Element('dict', 'A component', dict,
        [lambda x: [isinstance(y, Component) for y in x.itervalues()]])

    name = Element('str', "The model's name", 'model')

    def add_component(self, name, component):
        self.components[name] = component


>>>>>>> 5d5ff0bb

from sifra.elements import (
    Model,
    Component,
    ResponseModel)

from sifra.structures import (
    XYPairs)


class Unreachable_from_elements(object):
    """
    Since :py:class:`ResponseModel` (which is the base class of
    :py:class:`StepFunc`) is defined in a different module using a
    different :py:class:`sifra.structural._Base`, we want to make sure that
    we can still instantiate classes that are not visible within that module (
    like this one) outside of that module.
    """

    def __jsonify__(self, flatten):
        return {'class': [type(self).__module__, type(self).__name__]}



class StepFunc(ResponseModel):
    xys = Element('XYPairs', 'A list of X, Y pairs.', list,
        [lambda xy: [(float(x), float(y)) for x, y in xy]])

    dummy = Element(
        'Unreachable_from_elements',
        'Unreachable from elements',
        Unreachable_from_elements)

    def __call__(self, value):
        """
        Note that intervals are closed on the right.
        """

        for x, y in self.xys:
            if value < x:
                return y

        raise ValueError('value is greater than all xs!')




class LogNormalCDF(ResponseModel):
    median = Element('float', 'Median of the log normal CDF.',
            Element.NO_DEFAULT, [lambda x: float(x) > 0.])
    beta = Element('float', 'Log standard deviation of the log normal CDF',
            Element.NO_DEFAULT, [lambda x: float(x) > 0.])

    def __call__(self, value):
        import scipy.stats as stats
        return stats.lognorm.cdf(value, self.beta, scale=self.median)




COUCH_URL = 'http://couch:5984'
DB_NAME = 'models'
provider = CouchSerialisationProvider(COUCH_URL, DB_NAME)
Base = generate_element_base(provider)



class Test1(ut.TestCase):
    def setUp(self):
        self.model = Model()
        frag_curve = StepFunc(xys=XYPairs([[1.,0.], [2.,.5], [3.,1.]]))
        boiler = Component(frag_func=frag_curve)
        turbine = Component(frag_func = LogNormalCDF(median=0.1, beta=0.5))
        self.model.add_component('boiler', boiler)
        self.model.add_component('turbine', turbine)

    def tearDown(self):
        provider.delete_db()

    def test_can_call(self):
        """
        Test that a fragility function can be called after a model has been
        serialised and deserialised.
        """

        abscissa = 1.0
        object_id = 'my-instance'

        def isclose(a, b, rel_tol=1e-09, abs_tol=0.0):
            return abs(a-b) <= max(rel_tol * max(abs(a), abs(b)), abs_tol)

        res_1 = self.model.components['turbine'].frag_func(abscissa)
        self.model.save(False, object_id)

        model_copy = Model.load(object_id)
        res_2 = model_copy.components['turbine'].frag_func(abscissa)

        self.assertTrue(isclose(res_1, res_2, abs_tol=1e-09))

    def test_to_from_json_like(self):
        """
        Test that a model can be created from one converted 'to JSON'.
        """

        model2 = Base.to_python(jsonify(self.model, False))

    def test_modifiability(self):
        """
        Test that:

            - a previously saved model cannot be modified, and
            - a freshly cloned model can be modified.
        """

        # first use the db provider directly. note that when we used the db
        # directly, it would be possible to save a previously saved db again
        # as there is no check for this (which is done in _Base.save())
        _id, _rev = provider.get_db().save(jsonify(self.model, False))
        model2 = Base.to_python(provider.get_db().get(_id))

        # check that we cannot modify the copy pulled from the db.
        with self.assertRaises(TypeError):
            model2.name = 'new name'

        # now use a model which has had save called on it
        model3 = model2.clone()
        # check that we can modify it at first
        model3.name = 'new name'
        # check that once it has been saved, it can no longer be modified
        model3.save(False)
        with self.assertRaises(TypeError):
            model3.name = 'new new name'

    def test_cannot_resave(self):
        """
        Check that a model which has been saved cannot be saved again.
        """

        nextVersionOfModel = self.model.save(False)
        with self.assertRaises(AlreadySavedException):
            self.model.save(False)

    def test_correct_hasattr(self):
        """
        Check that the method for checking existence of an attribute on an
        an instance excluding is predecessor is working.
        """

        self.model.thingy = 'hi'
        new_model = self.model.clone()
        self.assertFalse(new_model._hasattr('thingy'))

    def test_non_modified_serialisation(self):
        """
        When a model is saved and the resulting clone is saved without
        modification, the id of its predecessor should be the same as what it
        was cloned from and the result of jsonify should be length 1 (that is,
        the result should only contain the class string).
        """

        m1 = self.model.save(False)
        mj = jsonify(m1, False)
        self.assertEqual(len(mj), 1, "Result of jsonify should have had length 1")

        m2 = m1.save(False)
        self.assertEqual(m1.predecessor._id, m2.predecessor._id,
            "Models should have had same predecessor ids")



class Test2(ut.TestCase):
    def test_cannot_have_fields(self):
        """
        Check that we cannot create a model containing elements with
        dissallowed names.
        """

        with self.assertRaises(ValueError):
            cls = type(
                'Tst',
                (Base,),
                {'predecessor': Element('object', 'dissallowed name', object)})

    def test_single_base_of_type_base(self):
        """
        Check that a model cannot inherit from Base more than once.
        """

        c1 = type('C1', (Base,), {})
        c2 = type('C2', (Base,), {})
        with self.assertRaises(MultipleBasesOfTypeBaseError):
            c3 = type('C3', (c1, c2), {})


<<<<<<< HEAD

class Test3(ut.TestCase):
    def test_gets_all_subclasses(self):
        sc_names = [cls.__name__ for cls in ResponseModel.__subclasses__()]

        for nm in ('StepFunc', 'LogNormalCDF'):
            self.assertIn(nm, sc_names)
=======
if __name__ == '__main__':
    ut.main()
>>>>>>> 5d5ff0bb
<|MERGE_RESOLUTION|>--- conflicted
+++ resolved
@@ -1,44 +1,17 @@
 import unittest as ut
 
 # these are required for defining the data model
-from structural import (
+from sifra.structural import (
     CouchSerialisationProvider,
     Element,
     ValidationError,
-<<<<<<< HEAD
-    MultipleBasesOfTypeBaseError,
-    AlreadySavedException,
-    jsonify,
     generate_element_base)
-=======
-    generate_element_base)
 
 # the following are only required for running the tests.
-from structural import (
+from sifra.structural import (
     jsonify,
     AlreadySavedException,
     MultipleBasesOfTypeBaseError)
-
-
-
-COUCH_URL = 'http://couch:5984'
-DB_NAME = 'models'
-provider = CouchSerialisationProvider(COUCH_URL, DB_NAME)
-Base = generate_element_base(provider, __name__)
-
-
-
-class Model(Base):
-    components = Element('dict', 'A component', dict,
-        [lambda x: [isinstance(y, Component) for y in x.itervalues()]])
-
-    name = Element('str', "The model's name", 'model')
-
-    def add_component(self, name, component):
-        self.components[name] = component
-
-
->>>>>>> 5d5ff0bb
 
 from sifra.elements import (
     Model,
@@ -233,7 +206,6 @@
             c3 = type('C3', (c1, c2), {})
 
 
-<<<<<<< HEAD
 
 class Test3(ut.TestCase):
     def test_gets_all_subclasses(self):
@@ -241,7 +213,8 @@
 
         for nm in ('StepFunc', 'LogNormalCDF'):
             self.assertIn(nm, sc_names)
-=======
+
+
+
 if __name__ == '__main__':
     ut.main()
->>>>>>> 5d5ff0bb
