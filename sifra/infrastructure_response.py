from __future__ import print_function
import os
import sys
import time
from datetime import timedelta
import pickle
import zipfile

import numpy as np
import pandas as pd
import parmap

from model_ingest import ingest_spreadsheet
from sifraclasses import Scenario
from sifra.modelling.hazard_levels import HazardLevels

import matplotlib
# matplotlib.use('Agg')
import matplotlib.pyplot as plt

import seaborn as sns
from colorama import Fore, Back, Style


def run_scenario(config_file):
<<<<<<< HEAD
    print(Style.BRIGHT + Fore.GREEN +
          "\nLoading scenario config... " +
          Style.RESET_ALL, end='')

    scenario = Scenario(config_file)
    print(Style.BRIGHT + Fore.GREEN + "Done." +
          "\nInitiating model run...\n" + Style.RESET_ALL)
=======
    code_start_time = time.time()

    scenario = Scenario(config_file)
    infrastructure = ingest_spreadsheet(config_file)  # `IFSystem` object

    post_processing_list = calculate_response(scenario, infrastructure)

    post_processing(infrastructure, scenario, post_processing_list)

    print("[ Run time: %s ]\n" % \
          str(timedelta(seconds=(time.time() - code_start_time))))
>>>>>>> 07ac8010


def calculate_response(scenario, infrastructure):
    hazard_levels = HazardLevels(scenario)  # Hazard intensity Value, &
    # Parameter, Unit
    # Use the parallel option in the scenario to determine how to run
    hazard_level_response = []
    hazard_level_response.extend(parmap.map(run_para_scen,
                                            hazard_levels.hazard_range(),
                                            infrastructure,
                                            scenario,
                                            parallel=scenario.run_parallel_proc))
    # combine the responses into one list
    post_processing_list = [{},  # hazard level vs component damage state index
                            {},  # hazard level vs infrastructure output
                            {},  # hazard level vs component response
                            [],  # infrastructure output for sample
                            [],  # infrastructure econ loss for sample
                            []]  # infrastructure output given recovery
    for hazard_level_values in hazard_level_response:
        for key, value_list in hazard_level_values.items():
            for list_number in range(6):
                if list_number <= 2:
                    post_processing_list[list_number]['%0.3f' % np.float(key)] \
                        = value_list[list_number]
                else:
                    post_processing_list[list_number]. \
                        append(value_list[list_number])

    # Convert the last 3 lists into arrays
    for list_number in range(3, 6):
        post_processing_list[list_number] \
            = np.array(post_processing_list[list_number])

    # Convert the calculated output array into the correct format
    post_processing_list[3] = np.sum(post_processing_list[3], axis=2).transpose()
    post_processing_list[4] = post_processing_list[4].transpose()
    post_processing_list[5] = np.transpose(post_processing_list[5], axes=(1, 0, 2))
    return post_processing_list


def run_para_scen(hazard_level, infrastructure, scenario):
    return infrastructure.expose_to(hazard_level, scenario)


# ****************************************************************************
# BEGIN POST-PROCESSING ...
# ****************************************************************************

def plot_mean_econ_loss(sc, economic_loss_array):
    """Draws and saves a boxplot of mean economic loss"""

    hazvals_ext = [[str(i)] * sc.num_samples
                   for i in list(sc.hazard_intensity_vals)]
    x1 = np.ndarray.flatten(np.array(hazvals_ext))

    smpl = range(1, sc.num_samples+1, 1)
    x2 = np.array(smpl * sc.num_hazard_pts)

    arrays = [x1, x2]
    econ_loss = np.array(economic_loss_array)
    econ_loss = np.ndarray.flatten(econ_loss.transpose())
    econ_loss_flat = np.ndarray.flatten(econ_loss)

    econ_loss_df = pd.DataFrame(econ_loss_flat, index=arrays)
    econ_loss_df.index.names = ['Hazard Intensity', 'Sample Num']
    econ_loss_df.columns = ['Econ Loss Ratio']

    fig = plt.figure(figsize=(9, 5), facecolor='white')
    sns.set(style='ticks', palette='Set2')
    # whitesmoke='#F5F5F5', coral='#FF7F50'
    ax = sns.boxplot(x=x1, y='Econ Loss Ratio', data=econ_loss_df,
                     linewidth=0.8, color='whitesmoke',
                     showmeans=True,
                     meanprops=dict(marker='o',
                                    markeredgecolor='coral',
                                    markerfacecolor='coral')
                     )

    sns.despine(bottom=False, top=True, left=True, right=True, offset=10)
    ax.spines['bottom'].set_linewidth(0.8)
    ax.spines['bottom'].set_color('#555555')

    ax.yaxis.grid(True, which="major", linestyle='-',
                  linewidth=0.4, color='#B6B6B6')

    ax.tick_params(axis='x', bottom='on', top='off',
                   width=0.8, labelsize=8, pad=5, color='#555555')
    ax.tick_params(axis='y', left='off', right='off',
                   width=0.8, labelsize=8, pad=5, color='#555555')

    ax.set_xticklabels(sc.hazard_intensity_vals)
    intensity_label \
        = sc.intensity_measure_param+' ('+sc.intensity_measure_unit+')'
    ax.set_xlabel(intensity_label, labelpad=9, size=10)
    ax.set_ylabel('Loss Fraction (%)', labelpad=9, size=10)

    ax.set_title('Loss Ratio', loc='center', y=1.04)
    ax.title.set_fontsize(12)

    figfile = os.path.join(sc.output_path, 'fig_lossratio_boxplot.png')
    plt.savefig(figfile, format='png', bbox_inches='tight', dpi=300)
    plt.close(fig)


def post_processing(infrastructure, scenario, response_list):
    write_system_response(response_list, scenario)
    loss_by_comp_type(response_list, infrastructure, scenario)
    economic_loss_array = response_list[4]
    plot_mean_econ_loss(scenario, economic_loss_array)
    pe_by_component_class(response_list, infrastructure, scenario)


def write_system_response(response_list, scenario):
    # ------------------------------------------------------------------------
    # 'ids_comp_vs_haz' is a dict of numpy arrays
    # We pickle it for archival. But the file size can get very large.
    # So we zip it for archival and delete the original
    # ------------------------------------------------------------------------
    idshaz = os.path.join(scenario.raw_output_dir, 'ids_comp_vs_haz.pickle')
    id_comp_vs_haz = response_list[0]
    with open(idshaz, 'w') as handle:
        for response_key in sorted(id_comp_vs_haz.keys()):
            pickle.dump({response_key: id_comp_vs_haz[response_key]}, handle)
    idshaz_zip = os.path.join(scenario.raw_output_dir, 'ids_comp_vs_haz.zip')
    zipmode = zipfile.ZIP_DEFLATED
    with zipfile.ZipFile(idshaz_zip, 'w', zipmode) as zip:
        zip.write(idshaz)
    os.remove(idshaz)

    # ------------------------------------------------------------------------
    # System output file (for given hazard transfer parameter value)
    # ------------------------------------------------------------------------
    sys_output_dict = response_list[1]
    sod_pkl = os.path.join(scenario.raw_output_dir,
                           'sys_output_dict.pickle')
    with open(sod_pkl, 'w') as handle:
        for response_key in sorted(sys_output_dict.keys()):
            pickle.dump({response_key: sys_output_dict[response_key]},
                        handle)

    sys_output_df = pd.DataFrame(sys_output_dict)
    sys_output_df = sys_output_df.transpose()
    sys_output_df.index.name = 'Hazard Intensity'

    outfile_sysoutput = os.path.join(scenario.output_path,
                                     'system_output_vs_haz_intensity.csv')
    sys_output_df.to_csv(outfile_sysoutput,
                         sep=',',
                         index_label=[sys_output_df.index.name])

    # ------------------------------------------------------------------------
    # Hazard response for component instances, i.e. components as-installed
    # ------------------------------------------------------------------------
    component_resp_dict = response_list[2]
    crd_pkl = os.path.join(scenario.raw_output_dir,
                           'component_resp_dict.pickle')
    with open(crd_pkl, 'w') as handle:
        for response_key in sorted(component_resp_dict.keys()):
            pickle.dump({response_key: component_resp_dict[response_key]},
                        handle)


def loss_by_comp_type(response_list, infrastructure, scenario):
    # ------------------------------------------------------------------------
    # Loss calculations by Component Type
    # ------------------------------------------------------------------------
    tp_ct = []
    for comp_type in infrastructure.get_component_types():
        tp_ct.extend(
            ((comp_type, 'loss_mean'), (comp_type, 'loss_std'),
             (comp_type, 'loss_tot'), (comp_type, 'func_mean'),
             (comp_type, 'func_std'))
        )

    mindex = pd.MultiIndex.from_tuples(
        tp_ct,
        names=['component_type', 'response'])
    comptype_resp_df = pd.DataFrame(
        index=mindex,
        columns=[scenario.hazard_intensity_str])
    comptype_resp_dict = comptype_resp_df.to_dict()

    component_resp_dict = response_list[2]
    for p in scenario.hazard_intensity_str:

        for component_type in infrastructure.get_component_types():

            components_of_type \
                = list(infrastructure.get_components_for_type(component_type))

            ct_loss_mean_list \
                = [component_resp_dict[p][(comp_id, 'loss_mean')]
                   for comp_id in components_of_type]

            comptype_resp_dict[p][(component_type, 'loss_mean')] \
                = np.mean(ct_loss_mean_list)

            ct_loss_mean_list \
                = [component_resp_dict[p][(comp_id, 'loss_mean')]
                   for comp_id in components_of_type]

            comptype_resp_dict[p][(component_type, 'loss_tot')] \
                = np.sum(ct_loss_mean_list)

            ct_loss_std_list \
                = [component_resp_dict[p][(comp_id, 'loss_std')]
                   for comp_id in components_of_type]

            comptype_resp_dict[p][(component_type, 'loss_std')] \
                = np.mean(ct_loss_std_list)

            ct_func_mean_list \
                = [component_resp_dict[p][(comp_id, 'func_mean')]
                   for comp_id in components_of_type]

            comptype_resp_dict[p][(component_type, 'func_mean')] \
                = np.mean(ct_func_mean_list)

            ct_func_std_list \
                = [component_resp_dict[p][(comp_id, 'func_std')]
                   for comp_id in components_of_type]

            comptype_resp_dict[p][(component_type, 'func_std')] \
                = np.mean(ct_func_std_list)

            ct_num_failures_list \
                = [component_resp_dict[p][(comp_id, 'num_failures')]
                   for comp_id in components_of_type]

            comptype_resp_dict[p][(component_type, 'num_failures')] \
                = np.mean(ct_num_failures_list)

    # ------------------------------------------------------------------------
    # Calculating system fragility:
    economic_loss_array = response_list[4]
    sys_frag = np.zeros_like(economic_loss_array, dtype=int)
    if_system_damage_states = infrastructure.get_dmg_scale_bounds(scenario)
    for j, hazard_level in enumerate(scenario.hazard_intensity_str):
        for i in range(scenario.num_samples):
            # system output and economic loss
            sys_frag[i, j] = \
                np.sum(economic_loss_array[i, j] > if_system_damage_states)

    # Calculating Probability of Exceedence:
    pe_sys_econloss = np.zeros(
        (len(infrastructure.get_system_damage_states()),
         scenario.num_hazard_pts)
    )
    for j in range(scenario.num_hazard_pts):
        for i in range(len(infrastructure.get_system_damage_states())):
            pe_sys_econloss[i, j] = \
                np.sum(sys_frag[:, j] >= i) / float(scenario.num_samples)

    # --- Output File --- response of each COMPONENT TYPE to hazard ---
    outfile_comptype_resp = os.path.join(
        scenario.output_path, 'comptype_response.csv')
    comptype_resp_df = pd.DataFrame(comptype_resp_dict)
    comptype_resp_df.index.names = ['component_type', 'response']
    comptype_resp_df.to_csv(
        outfile_comptype_resp, sep=',',
        index_label=['component_type', 'response']
    )

    # --- Output File --- mean loss of component type ---
    outfile_comptype_loss = os.path.join(
        scenario.output_path, 'comptype_meanloss.csv')
    comptype_loss_df = comptype_resp_df.iloc[
        comptype_resp_df.index.get_level_values(1) == 'loss_mean']
    comptype_loss_df.reset_index(level='response', inplace=True)
    comptype_loss_df = comptype_loss_df.drop('response', axis=1)
    comptype_loss_df.to_csv(
        outfile_comptype_loss, sep=',',
        index_label=['component_type']
    )

    # --- Output File --- mean failures for component types ---
    outfile_comptype_failures = os.path.join(
        scenario.output_path, 'comptype_meanfailures.csv')
    comptype_failure_df = comptype_resp_df.iloc[
        comptype_resp_df.index.get_level_values(1) == 'num_failures']
    comptype_failure_df.reset_index(level='response', inplace=True)
    comptype_failure_df = comptype_failure_df.drop('response', axis=1)
    comptype_failure_df.to_csv(
        outfile_comptype_failures, sep=',',
        index_label=['component_type']
    )

    np.save(
        os.path.join(scenario.raw_output_dir, 'sys_frag.npy'),
        sys_frag
    )

    np.save(
        os.path.join(scenario.raw_output_dir, 'pe_sys_econloss.npy'),
        pe_sys_econloss
    )


def pe_by_component_class(response_list, infrastructure, scenario):
    """
    Calculated  probability of exceedence based on component classes
    :param response_list:
    :param infrastructure:
    :param scenario:
    :return:
    """

    cp_classes_in_system = np.unique(list(infrastructure.get_component_class_list()))

    cp_class_map = {k: [] for k in cp_classes_in_system}
    for comp_id, component in infrastructure.components.items():
        cp_class_map[component.component_class].append(component)

    # ------------------------------------------------------------------------
    # For Probability of Exceedence calculations based on component failures:
    #   Damage state boundaries for Component Type Failures (Substations) are
    #   based on HAZUS MH MR3, p 8-66 to 8-68
    # ------------------------------------------------------------------------
    if infrastructure.system_class == 'Substation':
        cp_classes_costed = \
            [x for x in cp_classes_in_system
             if x not in infrastructure.uncosted_classes]

        # --- System fragility - Based on Failure of Component Classes ---
        comp_class_failures = \
            {cc: np.zeros((scenario.num_samples, scenario.num_hazard_pts))
             for cc in cp_classes_costed}

        comp_class_frag = \
            {cc: np.zeros((scenario.num_samples, scenario.num_hazard_pts))
             for cc in cp_classes_costed}

        for j, hazard_level in enumerate(HazardLevels(scenario)):
            for i in range(scenario.num_samples):
                for compclass in cp_classes_costed:
                    for c in cp_class_map[compclass]:
                        comp_class_failures[compclass][i, j] += \
                            response_list[hazard_level.hazard_intensity]\
                                         [i, infrastructure.components[c]]
                    comp_class_failures[compclass][i, j] /= \
                        len(cp_class_map[compclass])

                    comp_class_frag[compclass][i, j] = \
                        np.sum(comp_class_failures[compclass][i, j] > \
                               infrastructure.ds_lims_compclasses[compclass])

        # Probability of Exceedence -- Based on Failure of Component Classes
        pe_sys_cpfailrate = np.zeros(
            (len(infrastructure.sys_dmg_states), scenario.num_hazard_pts)
        )
        for p in range(scenario.num_hazard_pts):
            for d in range(len(infrastructure.sys_dmg_states)):
                ds_ss_ix = []
                for compclass in cp_classes_costed:
                    ds_ss_ix.append(
                        np.sum(comp_class_frag[compclass][:, p] >= d) /
                        float(scenario.num_samples)
                    )
                pe_sys_cpfailrate[d, p] = np.median(ds_ss_ix)

        # --- Save prob exceedance data as npy ---
        np.save(os.path.join(scenario.raw_output_dir, 'pe_sys_cpfailrate.npy'),
                pe_sys_cpfailrate)

    # ------------------------------------------------------------------------
    # Validate damage ratio of the system
    # ------------------------------------------------------------------------

    exp_damage_ratio = np.zeros((len(infrastructure.components),
                                 scenario.num_hazard_pts))
    for l, hazard_level in enumerate(HazardLevels(scenario).hazard_range()):
        # compute expected damage ratio
        for j, component in enumerate(infrastructure.components.values()):
            pb = pe2pb(component.expose_to(hazard_level, scenario)[1:])
            dr = np.array([component.frag_func.damage_states[ds].damage_ratio
                           for ds in infrastructure.sys_dmg_states])
            cf = component.cost_fraction
            loss_list = dr * cf
            exp_damage_ratio[j, l] = np.sum(pb * loss_list)

    # ------------------------------------------------------------------------
    # Time to Restoration of Full Capacity
    # ------------------------------------------------------------------------

    threshold = 0.99
    required_time = []
    output_array_given_recovery = response_list[5]
    for j in range(scenario.num_hazard_pts):
        cpower = np.mean(output_array_given_recovery[:, j, :], axis=0)\
                 / infrastructure.get_nominal_output()
        temp = cpower > threshold
        if sum(temp) > 0:
            required_time.append(np.min(scenario.restoration_time_range[temp]))
        else:
            required_time.append(scenario.restore_time_max)

    # ------------------------------------------------------------------------
    # Write analytical outputs to file
    # ------------------------------------------------------------------------

    # --- Output File --- summary output ---
    outfile_sys_response = os.path.join(
        scenario.output_path, 'system_response.csv')
    out_cols = ['PGA',
                'Economic Loss',
                'Mean Output',
                'Days to Full Recovery']

    # create the arrays
    comp_response_list = response_list[2]
    economic_loss_array = response_list[4]
    calculated_output_array = response_list[3]

    outdat = {out_cols[0]: scenario.hazard_intensity_vals,
              out_cols[1]: np.mean(economic_loss_array, axis=0),
              out_cols[2]: np.mean(calculated_output_array, axis=0),
              out_cols[3]: required_time}
    df = pd.DataFrame(outdat)
    df.to_csv(
        outfile_sys_response, sep=',',
        index=False, columns=out_cols
    )

    # --- Output File --- response of each COMPONENT to hazard ---
    outfile_comp_resp = os.path.join(scenario.output_path,
                                     'component_response.csv')
    component_resp_df = pd.DataFrame(comp_response_list)
    component_resp_df.index.names = ['component_id', 'response']
    component_resp_df.columns = scenario.hazard_intensity_str
    component_resp_df.to_csv(
        outfile_comp_resp, sep=',',
        index_label=['component_id', 'response']
    )

    # --- Output File --- mean loss of component ---
    outfile_comp_loss = os.path.join(scenario.output_path,
                                     'component_meanloss.csv')
    component_loss_df = component_resp_df.iloc\
        [component_resp_df.index.get_level_values(1) == 'loss_mean']
    component_loss_df.reset_index(level='response', inplace=True)
    component_loss_df = component_loss_df.drop('response', axis=1)
    component_loss_df.to_csv(
        outfile_comp_loss, sep=',',
        index_label=['component_id']
    )

    # # --- Output File --- DataFrame of mean failures per component CLASS ---
    # outfile_compclass_failures = os.path.join(
    #     output_path, 'comp_class_meanfailures.csv')
    # compclass_failure_df.to_csv(outfile_compclass_failures, sep=',',
    #                         index_label=['component_class'])

    # ------------------------------------------------------------------------
    # *** Saving vars ***
    # ------------------------------------------------------------------------

    if scenario.save_vars_npy:
        np.save(
            os.path.join(scenario.raw_output_dir, 'economic_loss_array.npy'),
            economic_loss_array
        )

        np.save(
            os.path.join(scenario.raw_output_dir, 'calculated_output_array.npy'),
            calculated_output_array
        )

        np.save(
            os.path.join(scenario.raw_output_dir,
                         'output_array_given_recovery.npy'),
            output_array_given_recovery
        )

        np.save(
            os.path.join(scenario.raw_output_dir, 'exp_damage_ratio.npy'),
            exp_damage_ratio
        )

        np.save(
            os.path.join(scenario.raw_output_dir, 'required_time.npy'),
            required_time
        )

    # ------------------------------------------------------------------------

    print("\nOutputs saved in:\n" +
          Fore.GREEN + scenario.output_path + Fore.RESET + '\n')

    # ... END POST-PROCESSING
    # ****************************************************************************

def pe2pb(pe):
    """
    Convert probability of excedence of damage states, to
    probability of being in each discrete damage state
    """
    # sorted array: from max to min
    pex = np.sort(pe)[::-1]
    tmp = -1.0 * np.diff(pex)
    pb = np.append(tmp, pex[-1])
    pb = np.insert(pb, 0, 1 - pex[0])
    return pb


def main():
    SETUPFILE = sys.argv[1]
    run_scenario(SETUPFILE)
<<<<<<< HEAD

    print(Style.BRIGHT + Fore.YELLOW +
          "[ Run time: %s ]\n" %
          str(timedelta(seconds=(time.time() - code_start_time))) +
          Style.RESET_ALL)
=======
>>>>>>> 07ac8010


if __name__ == '__main__':
    main()<|MERGE_RESOLUTION|>--- conflicted
+++ resolved
@@ -23,7 +23,6 @@
 
 
 def run_scenario(config_file):
-<<<<<<< HEAD
     print(Style.BRIGHT + Fore.GREEN +
           "\nLoading scenario config... " +
           Style.RESET_ALL, end='')
@@ -31,7 +30,6 @@
     scenario = Scenario(config_file)
     print(Style.BRIGHT + Fore.GREEN + "Done." +
           "\nInitiating model run...\n" + Style.RESET_ALL)
-=======
     code_start_time = time.time()
 
     scenario = Scenario(config_file)
@@ -43,7 +41,6 @@
 
     print("[ Run time: %s ]\n" % \
           str(timedelta(seconds=(time.time() - code_start_time))))
->>>>>>> 07ac8010
 
 
 def calculate_response(scenario, infrastructure):
@@ -552,15 +549,11 @@
 def main():
     SETUPFILE = sys.argv[1]
     run_scenario(SETUPFILE)
-<<<<<<< HEAD
 
     print(Style.BRIGHT + Fore.YELLOW +
           "[ Run time: %s ]\n" %
           str(timedelta(seconds=(time.time() - code_start_time))) +
           Style.RESET_ALL)
-=======
->>>>>>> 07ac8010
-
 
 if __name__ == '__main__':
     main()