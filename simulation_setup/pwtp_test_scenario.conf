--- conflicted
+++ resolved
@@ -6,13 +6,8 @@
 
 # Hazard Setup
 PGA_MIN  = 0.0
-<<<<<<< HEAD
-PGA_MAX  = 1.5
-PGA_STEP = 0.05
-=======
 PGA_MAX  = 1.2
 PGA_STEP = 0.1
->>>>>>> 0ac536c3
 NUM_SAMPLES = 10
 
 INTENSITY_MEASURE_PARAM = 'PGA'
